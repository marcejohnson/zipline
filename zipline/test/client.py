#import logging
import ujson as json

import zipline.util as qutil
import zipline.messaging as qmsg
from zipline.protocol import CONTROL_PROTOCOL, COMPONENT_TYPE

#qlogger = logging.getLogger('qexec')

class TestClient(qmsg.Component):
<<<<<<< HEAD
=======
    """no-op client - Just connects to the merge and counts messages."""
>>>>>>> 7846a1e1

    def __init__(self):
        qmsg.Component.__init__(self)
<<<<<<< HEAD

        # Generally shouldn't reference unit tests here.
        self.utest              = utest
        self.expected_msg_count = expected_msg_count
        self.init()

    def init(self):
        self.received_count = 0
        self.prev_dt        = None
=======
        self.received_count     = 0
        self.prev_dt            = None
        self.heartbeat_timeout = 2000
>>>>>>> 7846a1e1

    @property
    def get_id(self):
        return "TEST_CLIENT"

    @property
    def get_type(self):
        return COMPONENT_TYPE.SINK

    def open(self):
        self.data_feed = self.connect_result()

    def do_work(self):
        socks = dict(self.poll.poll(self.heartbeat_timeout))

        if self.control_in in socks and socks[self.control_in] == self.zmq.POLLIN:
            msg = self.control_in.recv()

        if self.data_feed in socks and socks[self.data_feed] == self.zmq.POLLIN:
            msg = self.data_feed.recv()
            #logger.info('msg:' + str(msg))

            if msg == str(CONTROL_PROTOCOL.DONE):
                qutil.LOGGER.info("Client is DONE!")
                self.signal_done()
                return

            self.received_count += 1
<<<<<<< HEAD

            try:
                event = json.loads(msg)

            # JSON deserialization error
            except ValueError as exc:
                return self.signal_exception(exc)

            if self.prev_dt != None:
                if not event['dt'] >= self.prev_dt:
                    raise Exception(
                        "Message out of order: {date} after {prev}".format(
                            date = event['dt'], prev = self.prev_dt
                        )
                    )
            else:
                self.prev_dt = event['dt']

            if self.received_count % 100 == 0:
                qutil.LOGGER.info("received {n} messages".format(n=self.received_count))
=======
            event = zp.MERGE_UNFRAME(msg)
            if(self.prev_dt != None):
                if(not event.dt >= self.prev_dt):
                    raise Exception("Message out of order: {date} after {prev}".format(date=event['dt'], prev=prev_dt))

            self.prev_dt = event.dt
            if(self.received_count % 100 == 0):
                qutil.LOGGER.info("received {n} messages".format(n=self.received_count))

class TestTradingClient(TradeSimulationClient):
    
    def __init__(self, sid, amount, order_count):
        TradeSimulationClient.__init__(self)
        self.count = order_count
        self.sid = sid
        self.amount = amount
        self.incr = 0
    
    def handle_event(self, event):
        #place an order for 100 shares of sid:133
        if(self.incr < self.count):
            self.order(self.sid, self.amount)
            self.incr += 1
        else:
            self.signal_order_done()
            self.signal_done()
    
>>>>>>> 7846a1e1
<|MERGE_RESOLUTION|>--- conflicted
+++ resolved
@@ -4,32 +4,17 @@
 import zipline.util as qutil
 import zipline.messaging as qmsg
 from zipline.protocol import CONTROL_PROTOCOL, COMPONENT_TYPE
-
-#qlogger = logging.getLogger('qexec')
+from zipline.finance.trading import TradeSimulationClient
 
 class TestClient(qmsg.Component):
-<<<<<<< HEAD
-=======
-    """no-op client - Just connects to the merge and counts messages."""
->>>>>>> 7846a1e1
 
     def __init__(self):
         qmsg.Component.__init__(self)
-<<<<<<< HEAD
-
-        # Generally shouldn't reference unit tests here.
-        self.utest              = utest
-        self.expected_msg_count = expected_msg_count
         self.init()
 
     def init(self):
-        self.received_count = 0
-        self.prev_dt        = None
-=======
         self.received_count     = 0
         self.prev_dt            = None
-        self.heartbeat_timeout = 2000
->>>>>>> 7846a1e1
 
     @property
     def get_id(self):
@@ -58,7 +43,6 @@
                 return
 
             self.received_count += 1
-<<<<<<< HEAD
 
             try:
                 event = json.loads(msg)
@@ -79,15 +63,6 @@
 
             if self.received_count % 100 == 0:
                 qutil.LOGGER.info("received {n} messages".format(n=self.received_count))
-=======
-            event = zp.MERGE_UNFRAME(msg)
-            if(self.prev_dt != None):
-                if(not event.dt >= self.prev_dt):
-                    raise Exception("Message out of order: {date} after {prev}".format(date=event['dt'], prev=prev_dt))
-
-            self.prev_dt = event.dt
-            if(self.received_count % 100 == 0):
-                qutil.LOGGER.info("received {n} messages".format(n=self.received_count))
 
 class TestTradingClient(TradeSimulationClient):
     
@@ -105,6 +80,4 @@
             self.incr += 1
         else:
             self.signal_order_done()
-            self.signal_done()
-    
->>>>>>> 7846a1e1
+            self.signal_done()